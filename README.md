# pv-ratelimit

[![npm version](https://badge.fury.io/js/pv-ratelimit.svg)](https://badge.fury.io/js/pv-ratelimit)
[![License: Apache-2.0](https://img.shields.io/badge/License-Apache%202.0-blue.svg)](https://opensource.org/licenses/Apache-2.0)
[![TypeScript](https://img.shields.io/badge/TypeScript-Ready-blue.svg)](https://www.typescriptlang.org/)
[![Build Status](https://img.shields.io/github/actions/workflow/status/polvallverdu/pv-ratelimit/ci.yml?branch=main)](https://github.com/polvallverdu/pv-ratelimit/actions)

A comprehensive, type-safe TypeScript library providing multiple rate limiting algorithms with both in-memory and Redis-backed implementations.

## ✨ Features

- 🔄 **6 Rate Limiting Algorithms** - Fixed Window, Sliding Window, Sliding Log, Token Bucket, Leaky Bucket, and Throttling
<<<<<<< HEAD
- 🗄️ **Multiple Backends** - Dummy, In-memory, and Redis implementations
=======
- 🗄️ **Multiple Backends** - Redis and dummy implementations
>>>>>>> 1fc719cf
- 📝 **Type-safe** - Full TypeScript support with strict typing
- ⚡ **High performance** - Optimized Redis Lua scripts for atomic operations and Redis Cluster support
- 🧪 **Well tested** - Comprehensive test coverage for all algorithms
- 🔧 **Flexible** - Easy to switch between algorithms and backends
- 🚀 **Production ready** - Battle-tested, currently being used by [boreal.chat](https://boreal.chat)

## 📦 Installation

```bash
# Using bun
bun add pv-ratelimit

# Using npm
npm install pv-ratelimit

# Using yarn
yarn add pv-ratelimit

# Using pnpm
pnpm add pv-ratelimit
```

### Redis Implementation

For Redis-backed rate limiters, you'll also need `ioredis`:

```bash
# Using bun
bun add ioredis

# Using npm
npm install ioredis
```

## 🚀 Quick Start

### Dummy (Testing/Development)

```typescript
import { DummyFixedWindow, DummyTokenBucket } from "pv-ratelimit/dummy";

const rateLimiter = new DummyFixedWindow();

const tokenLimiter = new DummyTokenBucket();

const result = await rateLimiter.consume("user:123");
console.log(result.success); // true (dummy always succeeds)
```

### In-Memory (Development/Testing)

```typescript
import {
  MemoryFixedWindow,
  MemorySlidingLog,
  MemoryTokenBucket,
} from "pv-ratelimit/memory";

// Fixed window: 100 requests per hour
const fixedWindowLimiter = new MemoryFixedWindow(100, 3600);

// Sliding log: 50 requests per minute (more accurate)
const slidingLogLimiter = new MemorySlidingLog(50, 60);

// Token bucket: 20 tokens, refill 5 tokens every 30 seconds
const tokenBucketLimiter = new MemoryTokenBucket(20, 5, 30);

const result = await fixedWindowLimiter.consume("user:123");
if (result.success) {
  console.log(`Request allowed. ${result.remaining} requests remaining.`);
} else {
  console.log("Rate limit exceeded!");
}
```

### Redis-Backed (Production)

```typescript
import Redis from "ioredis";
import {
  IORedisFixedWindowRateLimiter,
  IORedisTokenBucketRateLimiter,
} from "pv-ratelimit/ioredis";
import { Duration } from "pv-duration";

const redis = new Redis();

// Fixed window: 100 requests per hour
const rateLimiter = new IORedisFixedWindowRateLimiter(
  redis,
  100, // limit
  Duration.fromHours(1) // window duration
);

// Token bucket: 50 tokens, refill 10 tokens every 60 seconds
const tokenLimiter = new IORedisTokenBucketRateLimiter(
  redis,
  50, // capacity
  10, // refill amount
  Duration.fromSeconds(60) // refill interval
);

const result = await rateLimiter.consume("user:123");
if (result.success) {
  console.log(`Request allowed. ${result.remaining} requests remaining.`);
} else {
  console.log("Rate limit exceeded!");
}
```

## 🎯 Rate Limiting Algorithms

### 1. Fixed Window

Divides time into fixed-size windows and counts requests per window.

**Best for:** Simple rate limiting with predictable windows.

```typescript
import { IORedisFixedWindowRateLimiter } from "pv-ratelimit/ioredis";
import { Duration } from "pv-duration";

const limiter = new IORedisFixedWindowRateLimiter(
  redis,
  100, // 100 requests
  Duration.fromMinutes(1) // per minute
);

const result = await limiter.consume("api-key:abc123");
```

**Pros:**

- Simple and efficient
- Predictable behavior
- Low memory usage

**Cons:**

- Potential burst at window boundaries
- Less smooth than other algorithms

### 2. Sliding Window

Hybrid approach that smooths out the fixed window using weighted calculations.

**Best for:** Better burst handling while maintaining efficiency.

```typescript
import { IORedisSlidingWindowRateLimiter } from "pv-ratelimit/ioredis";

const limiter = new IORedisSlidingWindowRateLimiter(
  redis,
  100, // 100 requests
  Duration.fromMinutes(1) // per minute
);
```

**Pros:**

- Smoother rate limiting than fixed window
- Good performance
- Reduces boundary burst issues

**Cons:**

- Slightly more complex than fixed window
- Approximation rather than exact counting

### 3. Sliding Log

Maintains a log of all request timestamps for precise rate limiting.

**Best for:** When you need exact rate limiting and can afford higher memory usage.

```typescript
import { IORedisSlidingLogRateLimiter } from "pv-ratelimit/ioredis";

const limiter = new IORedisSlidingLogRateLimiter(
  redis,
  100, // 100 requests
  Duration.fromMinutes(1) // per minute
);
```

**Pros:**

- Most accurate algorithm
- Perfectly smooth rate limiting
- No burst issues

**Cons:**

- Higher memory usage
- More complex cleanup required

### 4. Token Bucket

Allows burst traffic up to bucket capacity while maintaining steady refill rate.

**Best for:** APIs that need to handle legitimate bursts while maintaining long-term rate limits.

```typescript
import { IORedisTokenBucketRateLimiter } from "pv-ratelimit/ioredis";

const limiter = new IORedisTokenBucketRateLimiter(
  redis,
  100, // bucket capacity
  10, // refill 10 tokens
  Duration.fromSeconds(60) // every 60 seconds
);

// Consume multiple tokens at once
const result = await limiter.consume("user:123", 5);
```

**Pros:**

- Excellent for handling bursts
- Flexible token consumption
- Intuitive bucket metaphor

**Cons:**

- Can be complex to configure
- Requires understanding of burst patterns

### 5. Leaky Bucket

Implements a queue-based approach for request buffering.

**Best for:** When you want to smooth out traffic and can buffer requests.

```typescript
import { IORedisLeakyBucketRateLimiter } from "pv-ratelimit/ioredis";

const limiter = new IORedisLeakyBucketRateLimiter(
  redis,
  50, // queue capacity
  "request-123", // unique request ID
  Duration.fromSeconds(30) // processing interval
);
```

**Pros:**

- Smooth traffic processing
- Natural request queuing
- Good for protecting downstream services

**Cons:**

- More complex implementation
- Requires request buffering logic

### 6. Throttling

Enforces a minimum delay between requests by tracking the last request timestamp.

**Best for:** APIs that need to prevent burst traffic and ensure smooth, controlled access patterns.

```typescript
import { IORedisThrottlingRateLimiter } from "pv-ratelimit/ioredis";

const throttler = new IORedisThrottlingRateLimiter(
  redis,
  Duration.fromSeconds(1) // minimum 1 second between requests
);

const result = await throttler.throttle("user:123");
if (result.success) {
  console.log("Request allowed immediately");
} else {
  console.log(`Request throttled. Wait ${result.waitTime}ms`);
  console.log(`Next allowed at: ${new Date(result.nextAllowedAt)}`);
}
```

**Pros:**

- Prevents burst traffic effectively
- Ensures smooth, predictable request distribution
- Simple to understand and implement
- Provides precise timing control

**Cons:**

- May not be suitable for high-frequency legitimate traffic
- Less flexible than counting-based algorithms

## 📚 API Reference

### Common Interfaces

All rate limiters implement algorithm-specific interfaces with these common patterns:

```typescript
interface RateLimitResult {
  success: boolean;      // Whether the request was allowed
  remaining: number;     // Approximate remaining requests/tokens
}

// Algorithm-specific methods
consume(key: string): Promise<RateLimitResult>
getRemaining(key: string): Promise<number>
getLimit(): number
getInterval(): number // Duration in seconds
```

### Fixed Window

```typescript
interface FixedWindowRateLimiter {
  consume(key: string): Promise<FixedWindowResult>;
  getRemaining(key: string): Promise<number>;
  getLimit(): number;
  getInterval(): number;
}
```

### Token Bucket

```typescript
interface TokenBucketRateLimiter {
  consume(key: string, tokens?: number): Promise<ConsumeResult>;
  getRemainingTokens(key: string): Promise<TokenCountResult>;
  addTokens(key: string, amount: number): Promise<void>;
  removeTokens(key: string, amount: number): Promise<void>;
  getCapacity(): number;
  getRefillAmount(): number;
  getRefillInterval(): number;
}
```

### Throttling

```typescript
interface ThrottlingRateLimiter {
  throttle(key: string): Promise<ThrottlingResult>;
  getStatus(key: string): Promise<ThrottlingResult>;
  getMinInterval(): number;
  getMinIntervalSeconds(): number;
}

interface ThrottlingResult {
  success: boolean; // Whether the request was allowed immediately
  waitTime: number; // Milliseconds to wait if throttled
  nextAllowedAt: number; // Timestamp when next request is allowed
}
```

## 🏗️ Implementation Types

### Dummy Implementation

Perfect for testing and development:

```typescript
import {
  DummyFixedWindow,
  DummyTokenBucket,
  DummySlidingWindow,
  DummySlidingLog,
  DummyLeakyBucket,
  DummyThrottling,
} from "pv-ratelimit/dummy";

// Always returns success with -1 remaining
const limiter = new DummyFixedWindow();
```

### In-Memory Implementation

Great for development, testing, and single-instance applications:

```typescript
import {
  MemoryFixedWindow,
  MemoryTokenBucket,
  MemorySlidingWindow,
  MemorySlidingLog,
  MemoryLeakyBucket,
  MemoryThrottling,
} from "pv-ratelimit/memory";

// Real rate limiting with in-memory storage
const limiter = new MemoryFixedWindow(100, 3600); // 100 requests per hour
const result = await limiter.consume("user:123");
```

**Features:**

- Real rate limiting behavior (not dummy)
- No external dependencies
- Perfect for development and testing
- Suitable for single-instance applications
- Automatic cleanup of expired data

### Redis Implementation

Production-ready with atomic Lua scripts:

```typescript
import {
  IORedisFixedWindowRateLimiter,
  IORedisTokenBucketRateLimiter,
  IORedisSlidingWindowRateLimiter,
  IORedisSlidingLogRateLimiter,
  IORedisLeakyBucketRateLimiter,
  IORedisThrottlingRateLimiter,
} from "pv-ratelimit/ioredis";
```

## 🧪 Examples

### API Rate Limiting

```typescript
import { Hono } from "hono";
import Redis from "ioredis";
import { IORedisFixedWindowRateLimiter } from "pv-ratelimit/ioredis";
import { Duration } from "pv-duration";

const app = new Hono();
const redis = new Redis();

// 1000 requests per hour per API key
const rateLimiter = new IORedisFixedWindowRateLimiter(
  redis,
  1000,
  Duration.fromHours(1)
);

// For development/testing, you can use in-memory implementation:
// import { MemoryFixedWindow } from "pv-ratelimit/memory";
// const rateLimiter = new MemoryFixedWindow(1000, 3600);

app.use(async (c, next) => {
  const apiKey = c.req.header("x-api-key");

  if (!apiKey) {
    return c.json({ error: "API key required" }, 401);
  }

  const result = await rateLimiter.consume(apiKey);

  if (!result.success) {
    return c.json(
      {
        error: "Rate limit exceeded",
        remaining: result.remaining,
      },
      429
    );
  }

  c.header("X-RateLimit-Remaining", result.remaining.toString());
  await next();
});

export default app;
```

### User-Specific Rate Limiting

```typescript
import { IORedisTokenBucketRateLimiter } from "pv-ratelimit/ioredis";

// Different limits for different user tiers
const createUserLimiter = (tier: string) => {
  const configs = {
    free: { capacity: 100, refill: 10, interval: Duration.fromMinutes(1) },
    premium: { capacity: 1000, refill: 100, interval: Duration.fromMinutes(1) },
    enterprise: {
      capacity: 10000,
      refill: 1000,
      interval: Duration.fromMinutes(1),
    },
  };

  const config = configs[tier];
  return new IORedisTokenBucketRateLimiter(
    redis,
    config.capacity,
    config.refill,
    config.interval
  );
};

async function handleUserRequest(userId: string, userTier: string) {
  const limiter = createUserLimiter(userTier);
  const result = await limiter.consume(`user:${userId}`);

  return result.success;
}
```

### Multi-Algorithm Rate Limiting

```typescript
// Combine multiple algorithms for comprehensive protection
class MultiLayerRateLimit {
  constructor(
    private burstLimiter: IORedisTokenBucketRateLimiter,
    private sustainedLimiter: IORedisFixedWindowRateLimiter
  ) {}

  async checkLimits(key: string): Promise<boolean> {
    // Check burst protection first
    const burstResult = await this.burstLimiter.consume(key);
    if (!burstResult.success) return false;

    // Check sustained rate limit
    const sustainedResult = await this.sustainedLimiter.consume(key);
    if (!sustainedResult.success) {
      // Return the token since sustained limit was hit
      await this.burstLimiter.addTokens(key, 1);
      return false;
    }

    return true;
  }
}
```

### API Throttling

```typescript
import { Hono } from "hono";
import Redis from "ioredis";
import { IORedisThrottlingRateLimiter } from "pv-ratelimit/ioredis";
import { Duration } from "pv-duration";

const app = new Hono();
const redis = new Redis();

// Enforce minimum 500ms between requests per user
const throttler = new IORedisThrottlingRateLimiter(
  redis,
  Duration.fromMilliseconds(500)
);

app.use(async (c, next) => {
  const userId = c.req.header("x-user-id") || c.req.header("x-forwarded-for");

  if (!userId) {
    return c.json({ error: "User identification required" }, 401);
  }

  const result = await throttler.throttle(userId);

  if (!result.success) {
    return c.json(
      {
        error: "Request throttled",
        waitTime: result.waitTime,
        retryAfter: new Date(result.nextAllowedAt).toISOString(),
      },
      429
    );
  }

  c.header("X-Throttle-Remaining", "0"); // Always 0 for throttling
  c.header("X-Throttle-Reset", new Date(result.nextAllowedAt).toISOString());
  await next();
});

export default app;
```

## 🛠️ Development

### Setup

```bash
# Clone the repository
git clone https://github.com/polvallverdu/pv-ratelimit.git
cd pv-ratelimit

# Install dependencies
bun install
```

### Testing

```bash
# Run tests
bun run test
```

### Building

```bash
# Build the project
bun run build

# Type checking
bun run typecheck

# Code formatting
bun run check:fix
```

### Testing with Redis

The Redis tests use Testcontainers to automatically spin up Redis instances.

## 🗺️ Roadmap

### 🚧 Upcoming Features

- [ ] **PostgreSQL Implementation** - SQL-based rate limiting for PostgreSQL databases
- [ ] **Upstash Redis Implementation** - Serverless Redis support
- [ ] **Rate Limit Analytics** - Built-in metrics and monitoring

### 🎯 Future Considerations

- [ ] Integration with popular frameworks (Hono, Express, Fastify)
- [ ] Rate limit visualization and debugging tools
- [ ] Performance benchmarking suite

## 🤝 Contributing

Contributions are welcome! Please see our [Contributing Guide](CONTRIBUTING.md) for details on how to get started.

## 📄 License

This project is licensed under the Apache License 2.0 - see the [LICENSE](LICENSE) file for details.

## 🙋‍♂️ Support

If you have any questions or need help, please:

1. Check the [documentation](#-api-reference)
2. Search [existing issues](https://github.com/polvallverdu/pv-ratelimit/issues)
3. Create a [new issue](https://github.com/polvallverdu/pv-ratelimit/issues/new)

## 🔗 Related Projects

- [pv-duration](https://github.com/polvallverdu/pv-duration) - Duration parsing library used by pv-ratelimit

---

<div align="center">
  <strong>⭐ Star this repository if you find it helpful!</strong>
</div><|MERGE_RESOLUTION|>--- conflicted
+++ resolved
@@ -10,11 +10,7 @@
 ## ✨ Features
 
 - 🔄 **6 Rate Limiting Algorithms** - Fixed Window, Sliding Window, Sliding Log, Token Bucket, Leaky Bucket, and Throttling
-<<<<<<< HEAD
 - 🗄️ **Multiple Backends** - Dummy, In-memory, and Redis implementations
-=======
-- 🗄️ **Multiple Backends** - Redis and dummy implementations
->>>>>>> 1fc719cf
 - 📝 **Type-safe** - Full TypeScript support with strict typing
 - ⚡ **High performance** - Optimized Redis Lua scripts for atomic operations and Redis Cluster support
 - 🧪 **Well tested** - Comprehensive test coverage for all algorithms
